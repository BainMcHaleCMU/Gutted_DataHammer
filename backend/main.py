--- conflicted
+++ resolved
@@ -12,14 +12,8 @@
 
 # Import the agents
 from agents.data_loading_agent import make_data_loading_agent
-<<<<<<< HEAD
 from agents.data_exploration_agent import make_data_exploration_agent
 from agents.manager_agent import make_manager_agent
-=======
-
-# Import the new DataExplorationAgent
-from agents.data_exploration_agent import make_data_exploration_agent
->>>>>>> 7f66ab03
 import pandas as pd
 import io
 
@@ -105,28 +99,20 @@
 
     # Initialize workflow with DataFrame in context and manager as root agent
     workflow = AgentWorkflow(
-<<<<<<< HEAD
         agents=[data_agent, exploration_agent, manager_agent],
         root_agent=manager_agent.name,  # Set manager agent as the root
-=======
-        agents=[data_agent, exploration_agent],
-        root_agent=data_agent.name,
->>>>>>> 7f66ab03
         initial_state={
             "Plan": "No plan made so far.",
             "DataFrame": df,
             "File Name": file.filename,
             "File Type": "CSV",
             "Observations": [],
-<<<<<<< HEAD
             "User Question": (
                 user_instructions
                 if user_instructions
                 else "Provide a comprehensive analysis of this dataset"
             ),
             "Analysis Status": "initialized",
-=======
->>>>>>> 7f66ab03
         },
     )
 
